--- conflicted
+++ resolved
@@ -1,35 +1,30 @@
-<<<<<<< HEAD
 import itertools
 import glob
-=======
 import os
 
->>>>>>> a9f417c3
 import click
 
 import terracotta.app as app
 
 
-<<<<<<< HEAD
 class GlobbityGlob(click.ParamType):
     name = 'glob'
 
     def convert(self, value, *args):
         return glob.glob(value)
-=======
+
+
 class ExpandedPath(click.Path):
     def convert(self, value, *args, **kwargs):
         if os.name == 'nt':
             # Only expand on Windows, as shell will do it on *nix
             value = os.path.expanduser(value)
         return super().convert(value, *args, **kwargs)
->>>>>>> a9f417c3
 
 
 @click.command()
 @click.option('--debug', is_flag=True, default=False,
               help='Enable Flask debugging')
-<<<<<<< HEAD
 @click.option('--profile', is_flag=True, default=False,
               help='Enable Flask profiling')
 @click.option('--cfg-file', type=click.Path(exists=True), default=None, required=False)
@@ -41,10 +36,4 @@
     # flatten before usage
     raster_files = itertools.chain.from_iterable(raster_files)
     kwargs['debug'] = kwargs['preview'] or kwargs['debug']
-    app.run_app(raster_files, *args, **kwargs)
-=======
-@click.option('--cfg-file', '-c', type=ExpandedPath(exists=True), default='./config.cfg')
-def cli(debug, cfg_file):
-    """Entry point of terracotta CLI"""
-    app.run_app(cfg_file, debug)
->>>>>>> a9f417c3
+    app.run_app(raster_files, *args, **kwargs)